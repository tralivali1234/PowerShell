--- conflicted
+++ resolved
@@ -1,50 +1,34 @@
-<<<<<<< HEAD
-﻿$here = Split-Path -Parent $MyInvocation.MyCommand.Path
-
-Describe "Set-PSBreakpoint" {
-    New-Variable -Name script -Value $here/assets/testablescript.ps1 -Scope Global -Force
-
-    It "Should be able to called with script and line parameters without error " {
-        { Set-PSBreakpoint -Script $script -Line 1 } | Should Not Throw
-    }
-
-    It "Should be able to be called using the command switch" {
-        # Note- we don't actually require the command to exist in the script- it will simply not get a breakpoint
-        { Set-PSBreakpoint -Script $script -Command aoeuaoeu } | Should Not Throw
-    }
-=======
-﻿$here = Split-Path -Parent $MyInvocation.MyCommand.Path
-
-Describe "Set-PSBreakpoint" {
-    # Set up test script
-    $testScript = "$here/psbreakpointtestscript.ps1"
-
-    "`$var = 1 " > $testScript
-
-    It "Should be able to set a psbreakpoint on a line" {
-        $lineNumber = 1
-        $(Set-PSBreakpoint -Line $lineNumber -Script $testScript).Line | Should Be $lineNumber
-    }
-
-    It "Should throw when a string is entered for a line number" {
-        {
-            $lineNumber = "one"
-            $(Set-PSBreakpoint -Line $lineNumber -Script $testScript).Line 
-
-        } | Should Throw
-    }
-
-    It "Should be able to set a psbreakpoint on a Command" {
-        $command = "theCommand"
-        $(Set-PSBreakpoint -Command $command -Script $testScript).Command | Should Be $command
-    }
-
-    It "Should be able to set a psbreakpoint on a variable" {
-        $var = "theVariable"
-        $(Set-PSBreakpoint -Command $var -Script $testScript).Command | Should Be $var
-    }
-
-    # clean up after ourselves
-    Remove-Item -Path $testScript
->>>>>>> 124fe201
+﻿$here = Split-Path -Parent $MyInvocation.MyCommand.Path
+
+Describe "Set-PSBreakpoint" {
+    # Set up test script
+    $testScript = "$here/psbreakpointtestscript.ps1"
+
+    "`$var = 1 " > $testScript
+
+    It "Should be able to set a psbreakpoint on a line" {
+        $lineNumber = 1
+        $(Set-PSBreakpoint -Line $lineNumber -Script $testScript).Line | Should Be $lineNumber
+    }
+
+    It "Should throw when a string is entered for a line number" {
+        {
+            $lineNumber = "one"
+            $(Set-PSBreakpoint -Line $lineNumber -Script $testScript).Line 
+
+        } | Should Throw
+    }
+
+    It "Should be able to set a psbreakpoint on a Command" {
+        $command = "theCommand"
+        $(Set-PSBreakpoint -Command $command -Script $testScript).Command | Should Be $command
+    }
+
+    It "Should be able to set a psbreakpoint on a variable" {
+        $var = "theVariable"
+        $(Set-PSBreakpoint -Command $var -Script $testScript).Command | Should Be $var
+    }
+
+    # clean up after ourselves
+    Remove-Item -Path $testScript
 }